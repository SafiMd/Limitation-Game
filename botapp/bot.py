--- conflicted
+++ resolved
@@ -1,10 +1,10 @@
 import discord
 from discord.ext import commands
-<<<<<<< HEAD
-from src import config
-=======
+import discord
+from discord.ext import commands
 from botapp import config
->>>>>>> 97b0859a
+from botapp.game_manager import GameManager
+
 from botapp.game_manager import GameManager
 
 intents = discord.Intents.default()
